/*
 * Copyright (c) 2014-2015, Hewlett-Packard Development Company, LP.
 * This program is free software; you can redistribute it and/or modify it
 * under the terms of the GNU General Public License as published by the Free
 * Software Foundation; either version 2 of the License, or (at your option)
 * any later version.
 *
 * This program is distributed in the hope that it will be useful, but WITHOUT
 * ANY WARRANTY; without even the implied warranty of MERCHANTABILITY or
 * FITNESS FOR A PARTICULAR PURPOSE. See the GNU General Public License for
 * more details. You should have received a copy of the GNU General Public
 * License along with this program; if not, write to the Free Software
 * Foundation, Inc., 59 Temple Place, Suite 330, Boston, MA 02111-1307 USA
 *
 * HP designates this particular file as subject to the "Classpath" exception
 * as provided by HP in the LICENSE.txt file that accompanied this code.
 */
#ifndef FOEDUS_XCT_XCT_ID_HPP_
#define FOEDUS_XCT_XCT_ID_HPP_
#include <stdint.h>

#include <iosfwd>

#include "foedus/assert_nd.hpp"
#include "foedus/compiler.hpp"
#include "foedus/cxx11.hpp"
#include "foedus/epoch.hpp"
#include "foedus/assorted/assorted_func.hpp"
#include "foedus/assorted/atomic_fences.hpp"
#include "foedus/assorted/endianness.hpp"
#include "foedus/assorted/raw_atomics.hpp"
#include "foedus/storage/fwd.hpp"
#include "foedus/thread/fwd.hpp"
#include "foedus/thread/thread_id.hpp"

/**
 * @file foedus/xct/xct_id.hpp
 * @brief Definitions of IDs in this package and a few related constant values.
 * @ingroup XCT
 */
namespace foedus {
namespace xct {

/**
 * @brief Specifies the level of isolation during transaction processing.
 * @ingroup XCT
 * @details
 * May add:
 * \li COMMITTED_READ: see-epoch and read data -> fence -> check-epoch, then forget the read set
 * \li REPEATABLE_READ: assuming no-repeated-access (which we do assume), same as COMMITTED_READ
 *
 * but probably they are superseded either by kDirtyRead or kSnapshot.
 */
enum IsolationLevel {
  /**
   * @brief No guarantee at all for reads, for the sake of best performance and scalability.
   * @details
   * This avoids checking and even storing read set, thus provides the best performance.
   * However, concurrent transactions might be modifying the data the transaction is now reading.
   * So, this has a chance of reading half-changed data.
   * This mode prefers volatile pages if both a snapshot page and a volatile page is available.
   * In other words, more recent but more inconsistent reads compared to kSnapshot.
   */
  kDirtyRead,

  /**
   * @brief Snapshot isolation (SI), meaning the transaction reads a consistent and complete image
   * of the database as of the previous snapshot.
   * @details
   * Writes are same as kSerializable, but all reads
   * simply follow snapshot-pointer from the root, so there is no race, no abort, no verification.
   * Hence, higher scalability than kSerializable.
   * However, this level can result in \e write \e skews.
   * Choose this level if you want highly consistent reads and very high performance.
   * TASK(Hideaki): Allow specifying which snapshot we should be based on. Low priority.
   */
  kSnapshot,

  /**
   * @brief Protects against all anomalies in all situations.
   * @details
   * This is the most expensive level, but everything good has a price.
   * Choose this level if you want full correctness.
   */
  kSerializable,
};

/** Index in thread-local MCS block. 0 means not locked. */
typedef uint32_t McsBlockIndex;
/**
 * When MCS lock contains this value, this means the lock is held by a non-regular guest
 * that doesn't have a context.
 */
const uint32_t kMcsGuestId = -1;

/**
 * Represents an MCS node, a pair of node-owner (thread) and its block index.
 */
union McsNodeUnion {
  uint64_t word;
  struct Components {
    uint32_t      thread_id_;
    McsBlockIndex block_;
  } components;

  bool is_valid() const ALWAYS_INLINE { return components.block_ != 0; }
  bool is_valid_atomic() const ALWAYS_INLINE {
    McsBlockIndex block = assorted::atomic_load_seq_cst<McsBlockIndex>(&components.block_);
    return block != 0;
  }
  void clear() ALWAYS_INLINE { word = 0; }
  void clear_atomic() ALWAYS_INLINE { set_atomic(0, 0); }
  void clear_release() ALWAYS_INLINE { set_release(0, 0); }
  void set(uint32_t thread_id, McsBlockIndex block) ALWAYS_INLINE {
    McsNodeUnion new_value;
    new_value.components.thread_id_ = thread_id;
    new_value.components.block_ = block;
    word = new_value.word;  // don't do *this = new_value. this must be an assignment of one int
  }
  void set_atomic(uint32_t thread_id, McsBlockIndex block) ALWAYS_INLINE {
    McsNodeUnion new_value;
    new_value.components.thread_id_ = thread_id;
    new_value.components.block_ = block;
    // The following is inlined as far as the compile-unit (caller) is compiled with C++11.
    // We observed 5%~ performance difference in TPCC with/without the inlining.
    assorted::atomic_store_seq_cst<uint64_t>(&this->word, new_value.word);
  }
  void set_release(uint32_t thread_id, McsBlockIndex block) ALWAYS_INLINE {
    McsNodeUnion new_value;
    new_value.components.thread_id_ = thread_id;
    new_value.components.block_ = block;
    assorted::atomic_store_release<uint64_t>(&this->word, new_value.word);
  }
};

/** Pre-allocated MCS block. we so far pre-allocate at most 2^16 nodes per thread. */
struct McsBlock {
  /**
   * The successor of MCS lock queue after this thread (in other words, the thread that is
   * waiting for this thread). Successor is represented by thread ID and block,
   * the index in mcs_blocks_.
   */
  McsNodeUnion  successor_;

  /// setter/getter for successor_.
  inline bool             has_successor() const ALWAYS_INLINE { return successor_.is_valid(); }
  inline bool has_successor_atomic() const ALWAYS_INLINE { return successor_.is_valid_atomic(); }
  inline uint32_t         get_successor_thread_id() const ALWAYS_INLINE {
    return successor_.components.thread_id_;
  }
  inline McsBlockIndex    get_successor_block() const ALWAYS_INLINE {
    return successor_.components.block_;
  }
  inline void             clear_successor() ALWAYS_INLINE { successor_.clear(); }
  inline void             clear_successor_atomic() ALWAYS_INLINE { successor_.clear_atomic(); }
  inline void             clear_successor_release() ALWAYS_INLINE { successor_.clear_release(); }
  inline void set_successor(thread::ThreadId thread_id, McsBlockIndex block) ALWAYS_INLINE {
    successor_.set(thread_id, block);
  }
  inline void set_successor_atomic(thread::ThreadId thread_id, McsBlockIndex block) ALWAYS_INLINE {
    successor_.set_atomic(thread_id, block);
  }
  inline void set_successor_release(thread::ThreadId thread_id, McsBlockIndex block) ALWAYS_INLINE {
    successor_.set_release(thread_id, block);
  }
};

struct McsRwLock;
struct McsRwBlock {
  /**
   * The state_ field in struct Components:
   * Bit: |-7-6-|-------|--1-0--|
   * For: |class|-empty-|-state-|
   *
   * Grant state is only meaningful when request state is 1.
   */
  static const uint8_t kStateMask            = 3U;
  static const uint8_t kStateWaiting         = 0U;
  static const uint8_t kStateAborting        = 1U;
  static const uint8_t kStateGranted         = 2U;
  static const uint8_t kStateReleasing       = 3U;

  static const uint8_t kClassMask            = 3U << 6;
  static const uint8_t kClassReader          = 1U << 6;
  static const uint8_t kClassWriter          = 2U << 6;

  /* Possible values of the successor_class_ field */
  static const uint8_t kSuccessorClassMask   = 3U;
  static const uint8_t kSuccessorClassNone   = 0U;
  static const uint8_t kSuccessorClassReader = 1U;
  static const uint8_t kSuccessorClassAborting = 2U;
  static const uint8_t kSuccessorClassWriter = 3U;

  // TODO(tzwang): make these two fields 8 bytes by themselves. Now we need
  // to worry about sub-word writes (ie have to use atomic ops even when
  // changing only these two fields because they are in the same word as data_).
  union Self {
    uint16_t data_;                       // +2 => 2
    struct Components {
      uint8_t successor_class_;
      uint8_t state_;
    } components_;
  } self_;
  thread::ThreadId successor_thread_id_;  // +2 => 4
  McsBlockIndex successor_block_index_;   // +4 => 8
  uint32_t group_tail_int_;               // +8 => 16
  uint32_t pred_tail_int_;

  inline void init_reader() ALWAYS_INLINE {
    self_.components_.state_ = kClassReader;
    init_common();
    ASSERT_ND(is_waiting());
    ASSERT_ND(is_reader());
  }
  inline void init_writer() ALWAYS_INLINE {
    self_.components_.state_ = kClassWriter;
    init_common();
    ASSERT_ND(is_waiting());
    ASSERT_ND(is_writer());
  }
  inline void init_common() ALWAYS_INLINE {
    self_.components_.state_ |= kStateWaiting;
    self_.components_.successor_class_ = kSuccessorClassNone;
    successor_thread_id_ = 0;
    successor_block_index_ = 0;
    group_tail_int_ = 0;
    pred_tail_int_ = 0;
    assorted::memory_fence_release();
  }
  inline uint8_t read_state() ALWAYS_INLINE {
    return assorted::atomic_load_acquire<uint8_t>(&self_.components_.state_);
  }
  inline bool is_waiting() ALWAYS_INLINE {
    return (read_state() & kStateMask) == kStateWaiting;
  }
  inline bool is_waiting_no_pred() ALWAYS_INLINE {
    return is_waiting() && pred_tail_int_ == 0;
  }
  inline bool is_granted() ALWAYS_INLINE {
    return (read_state() & kStateMask) == kStateGranted;
  }
  inline bool is_aborting() ALWAYS_INLINE {
    return (read_state() & kStateMask) == kStateAborting;
  }
  inline bool is_releasing() ALWAYS_INLINE {
    return (read_state() & kStateMask) == kStateReleasing;
  }
  inline bool is_reader() ALWAYS_INLINE {
    return (read_state() & kClassMask) == kClassReader;
  }
  inline bool is_writer() ALWAYS_INLINE {
    return (read_state() & kClassMask) == kClassWriter;
  }
  inline void set_state_granted() ALWAYS_INLINE {
    ASSERT_ND(is_waiting());
    assorted::raw_atomic_fetch_and_bitwise_or<uint8_t>(
      &self_.components_.state_, kStateGranted);
  }
  inline void set_state_releasing() ALWAYS_INLINE {
    ASSERT_ND(is_granted());
    assorted::raw_atomic_fetch_and_bitwise_or<uint8_t>(
      &self_.components_.state_, kStateReleasing);
  }
  inline void set_state_aborting() ALWAYS_INLINE {
    ASSERT_ND(is_waiting());
    assorted::raw_atomic_fetch_and_bitwise_or<uint8_t>(
      &self_.components_.state_, kStateAborting);
  }
  inline void set_group_tail_int(uint32_t tail_int) ALWAYS_INLINE {
    ASSERT_ND(tail_int);
    assorted::atomic_store_release<uint32_t>(&group_tail_int_, tail_int);
    ASSERT_ND(get_group_tail_int());
  }
  inline uint64_t get_group_tail_int() ALWAYS_INLINE {
    return assorted::atomic_load_acquire<uint32_t>(&group_tail_int_);
  }
  inline void set_successor_next_only(
    thread::ThreadId thread_id, McsBlockIndex block_index) ALWAYS_INLINE {
    McsRwBlock tmp;
    tmp.self_.data_ = 0;
    tmp.successor_thread_id_ = thread_id;
    tmp.successor_block_index_ = block_index;
    ASSERT_ND(successor_thread_id_ == 0);
    ASSERT_ND(successor_block_index_ == 0);
    assorted::raw_atomic_fetch_and_bitwise_or<uint64_t>(
      reinterpret_cast<uint64_t *>(this), *reinterpret_cast<uint64_t *>(&tmp));
  }
  bool successor_is_ready() {
    // Check block index only - thread ID could be 0
    return assorted::atomic_load_acquire<McsBlockIndex>(&successor_block_index_) != 0;
  }
<<<<<<< HEAD
  inline bool has_reader_successor() ALWAYS_INLINE {
    auto s = assorted::atomic_load_acquire<uint8_t>(&self_.components_.successor_class_);
    return s == kSuccessorClassReader;
  }
  inline bool has_writer_successor() ALWAYS_INLINE {
    auto s = assorted::atomic_load_acquire<uint8_t>(&self_.components_.successor_class_);
=======
  inline bool has_reader_successor() {
    uint8_t s = assorted::atomic_load_acquire<uint8_t>(&self_.components_.successor_class_);
    return s == kSuccessorClassReader;
  }
  inline bool has_writer_successor() {
    uint8_t s = assorted::atomic_load_acquire<uint8_t>(&self_.components_.successor_class_);
>>>>>>> 2b4bcf5d
    return s == kSuccessorClassWriter;
  }
  inline bool has_aborting_successor() ALWAYS_INLINE {
    auto s = assorted::atomic_load_acquire<uint8_t>(&self_.components_.successor_class_);
    return s == kSuccessorClassAborting;
  }

  inline bool group_tail_is_ready() ALWAYS_INLINE {
    return assorted::atomic_load_acquire<uint32_t>(&group_tail_int_) != 0;
  }
  inline uint16_t make_waiting_with_reader_successor_state() ALWAYS_INLINE {
    uint8_t state = read_state();
    state &= ~kStateMask;
    state |= kStateWaiting;
    ASSERT_ND(successor_thread_id_ == 0);
    ASSERT_ND(successor_block_index_ == 0);
    return (uint16_t)state << 8 | kSuccessorClassReader;
  }
  inline uint16_t make_waiting_with_writer_successor_state() ALWAYS_INLINE {
    uint8_t state = read_state();
    state &= ~kStateMask;
    state |= kStateWaiting;
    ASSERT_ND(successor_thread_id_ == 0);
    ASSERT_ND(successor_block_index_ == 0);
    return (uint16_t)state << 8 | kSuccessorClassWriter;
  }
  inline uint16_t make_waiting_with_no_successor_state() ALWAYS_INLINE {
    uint8_t state = read_state();
    state &= ~kStateMask;
    state |= kStateWaiting;
    ASSERT_ND(successor_thread_id_ == 0);
    ASSERT_ND(successor_block_index_ == 0);
    return (uint16_t)state << 8 | kSuccessorClassNone;
  }
  inline uint16_t make_granted_with_no_successor_state() ALWAYS_INLINE {
    uint8_t state = read_state();
    state &= ~kStateMask;
    state |= kStateGranted;
    ASSERT_ND(successor_thread_id_ == 0);
    ASSERT_ND(successor_block_index_ == 0);
    return (uint16_t)state << 8 | kSuccessorClassNone;
  }
  inline uint16_t make_granted_with_aborting_successor_state() ALWAYS_INLINE {
    uint8_t state = read_state();
    state &= ~kStateMask;
    state |= kStateGranted;
    ASSERT_ND(successor_thread_id_ == 0);
    ASSERT_ND(successor_block_index_ == 0);
    return (uint16_t)state << 8 | kSuccessorClassAborting;
  }
  inline void clear_successor_class() ALWAYS_INLINE {
    uint8_t s = assorted::atomic_load_acquire<uint8_t>(&self_.components_.successor_class_);
    ASSERT_ND(s != kSuccessorClassNone);
    assorted::raw_atomic_fetch_and_bitwise_and<uint8_t>(
      &self_.components_.successor_class_, ~kSuccessorClassMask);
  }
  inline void clear_successor() ALWAYS_INLINE {
    McsRwBlock tmp;
    tmp.self_.data_ = ~0;
    tmp.successor_thread_id_ = 0;
    tmp.successor_block_index_ = 0;
    assorted::raw_atomic_fetch_and_bitwise_and<uint64_t>(
      reinterpret_cast<uint64_t *>(this), *reinterpret_cast<uint64_t *>(&tmp));
  }
};

/**
 * @brief An MCS lock data structure.
 * @ingroup XCT
 * @details
 * This is the minimal unit of locking in our system.
 * Unlike SILO, we employ MCS locking that scales much better on big machines.
 * This object stores \e tail-waiter, which indicates the thread that is in the tail of the queue
 * lock, which \e might be the owner of the lock.
 * The MCS-lock nodes are pre-allocated for each thread and placed in shared memory.
 */
struct McsLock {
  McsLock() { data_ = 0; unused_ = 0; }
  McsLock(thread::ThreadId tail_waiter, McsBlockIndex tail_waiter_block) {
    reset(tail_waiter, tail_waiter_block);
    unused_ = 0;
  }

  McsLock(const McsLock& other) CXX11_FUNC_DELETE;
  McsLock& operator=(const McsLock& other) CXX11_FUNC_DELETE;

  /** Used only for sanity check */
  uint8_t   last_1byte_addr() const ALWAYS_INLINE {
    // address is surely a multiply of 4. omit that part.
    ASSERT_ND(reinterpret_cast<uintptr_t>(reinterpret_cast<const void*>(this)) % 4 == 0);
    return reinterpret_cast<uintptr_t>(reinterpret_cast<const void*>(this)) / 4;
  }
  bool      is_locked() const { return (data_ & 0xFFFFU) != 0; }

  /** Equivalent to context->mcs_acquire_lock(this). Actually that's more preferred. */
  McsBlockIndex acquire_lock(thread::Thread* context);
  /** This doesn't use any atomic operation to take a lock. only allowed when there is no race */
  McsBlockIndex initial_lock(thread::Thread* context);
  /** Equivalent to context->mcs_release_lock(this). Actually that's more preferred. */
  void          release_lock(thread::Thread* context, McsBlockIndex block);

  /// The followings are implemented in thread_pimpl.cpp along with the above methods,
  /// but these don't use any of Thread's context information.
  void          ownerless_initial_lock();
  void          ownerless_acquire_lock();
  void          ownerless_release_lock();


  thread::ThreadId get_tail_waiter() const ALWAYS_INLINE { return data_ >> 16U; }
  McsBlockIndex get_tail_waiter_block() const ALWAYS_INLINE { return data_ & 0xFFFFU; }

  /** used only while page initialization */
  void  reset() ALWAYS_INLINE { data_ = 0; }

  void  reset_guest_id_release() {
    assorted::atomic_store_release<uint32_t>(&data_, kMcsGuestId);
  }

  /** used only for initial_lock() */
  void  reset(thread::ThreadId tail_waiter, McsBlockIndex tail_waiter_block) ALWAYS_INLINE {
    data_ = to_int(tail_waiter, tail_waiter_block);
  }

  void  reset_atomic() ALWAYS_INLINE { reset_atomic(0, 0); }
  void  reset_atomic(thread::ThreadId tail_waiter, McsBlockIndex tail_waiter_block) ALWAYS_INLINE {
    uint32_t data = to_int(tail_waiter, tail_waiter_block);
    assorted::atomic_store_seq_cst<uint32_t>(&data_, data);
  }
  void  reset_release() ALWAYS_INLINE { reset_release(0, 0); }
  void  reset_release(thread::ThreadId tail_waiter, McsBlockIndex tail_waiter_block) ALWAYS_INLINE {
    uint32_t data = to_int(tail_waiter, tail_waiter_block);
    assorted::atomic_store_release<uint32_t>(&data_, data);
  }

  static uint32_t to_int(
    thread::ThreadId tail_waiter,
    McsBlockIndex tail_waiter_block) ALWAYS_INLINE {
    ASSERT_ND(tail_waiter_block <= 0xFFFFU);
    return static_cast<uint32_t>(tail_waiter) << 16 | (tail_waiter_block & 0xFFFFU);
  }

  friend std::ostream& operator<<(std::ostream& o, const McsLock& v);

  // these two will become one 64-bit integer.
  uint32_t data_;
  uint32_t unused_;
};

/**
 * @brief An MCS reader-writer lock data structure.
 * @ingroup XCT
 * @details
 * This implements a fair reader-writer lock by the original authors of MCS lock [PPoPP 1991].
 * The version implemented here includes a bug fix due to Keir Fraser (University of Cambridge).
 * See https://www.cs.rochester.edu/research/synchronization/pseudocode/rw.html#s_f for
 * the original pseudocode with the fix.
 *
 * The major use case so far is row-level locking for 2PL.
 *
 * The assumption is that a thread at any instant can be **waiting** for only one MCS lock,
 * so knowing the thread ID suffices to locate the block index as well.
 *
 * TODO(tzwang): add the ownerless variant.
 */
struct McsRwLock {
  static const thread::ThreadId kNextWriterNone = 0xFFFFU;

  McsRwLock() { reset(); }

  McsRwLock(const McsRwLock& other) CXX11_FUNC_DELETE;
  McsRwLock& operator=(const McsRwLock& other) CXX11_FUNC_DELETE;

  McsBlockIndex reader_acquire(thread::Thread* context);
  McsBlockIndex reader_release(thread::Thread* context, McsBlockIndex block);

  McsBlockIndex writer_acquire(thread::Thread* context);
  McsBlockIndex writer_release(thread::Thread* context, McsBlockIndex block);

  void  reset() ALWAYS_INLINE {
    tail_ = readers_count_ = 0;
    set_next_writer(kNextWriterNone);
    assorted::memory_fence_release();
  }
  void increment_readers_count() ALWAYS_INLINE {
    assorted::raw_atomic_fetch_add<uint16_t>(&readers_count_, 1);
  }
  uint16_t decrement_readers_count() ALWAYS_INLINE {
    return assorted::raw_atomic_fetch_add<uint16_t>(&readers_count_, -1);
  }
  bool is_locked() const {
    return (tail_ & 0xFFFFU) != 0 || readers_count_ > 0;
  }
  uint16_t nreaders() ALWAYS_INLINE {
    return assorted::atomic_load_acquire<uint16_t>(&readers_count_);
  }

  static uint32_t to_tail_int(
    thread::ThreadId tail_waiter,
    McsBlockIndex tail_waiter_block) ALWAYS_INLINE {
    ASSERT_ND(tail_waiter_block <= 0xFFFFU);
    return static_cast<uint32_t>(tail_waiter) << 16 | (tail_waiter_block & 0xFFFFU);
  }

  McsBlockIndex get_tail_waiter_block() const ALWAYS_INLINE { return tail_ & 0xFFFFU; }
  thread::ThreadId get_tail_waiter() const ALWAYS_INLINE { return tail_ >> 16U; }
  bool has_next_writer() const ALWAYS_INLINE {return next_writer_ != kNextWriterNone; }
  void set_next_writer(thread::ThreadId thread_id) ALWAYS_INLINE {
    assorted::atomic_store_release<thread::ThreadId>(&next_writer_, thread_id);
  }
  thread::ThreadId xchg_clear_next_writer() ALWAYS_INLINE {
    return assorted::raw_atomic_exchange<thread::ThreadId>(&next_writer_, kNextWriterNone);
  }
  uint32_t install_tail(uint32_t new_tail) ALWAYS_INLINE {
    return assorted::raw_atomic_exchange<uint32_t>(&tail_, new_tail);
  }

  uint32_t tail_;                 // +4 => 4
  /* FIXME(tzwang): ThreadId starts from 0, so we use 0xFFFF as the "invalid"
   * marker, unless we make the lock even larger than 8 bytes. This essentially
   * limits the largest allowed number of cores we support to 256 sockets x 256
   * cores per socket - 1.
   */
  thread::ThreadId next_writer_;  // +2 => 6
  uint16_t readers_count_;        // +2 => 8

  friend std::ostream& operator<<(std::ostream& o, const McsRwLock& v);
};

const uint64_t kXctIdDeletedBit     = 1ULL << 63;
const uint64_t kXctIdMovedBit       = 1ULL << 62;
const uint64_t kXctIdBeingWrittenBit = 1ULL << 61;
const uint64_t kXctIdNextLayerBit    = 1ULL << 60;
const uint64_t kXctIdMaskSerializer = 0x0FFFFFFFFFFFFFFFULL;
const uint64_t kXctIdMaskEpoch      = 0x0FFFFFFF00000000ULL;
const uint64_t kXctIdMaskOrdinal    = 0x00000000FFFFFFFFULL;

/**
 * @brief Maximum value of in-epoch ordinal.
 * @ingroup XCT
 * @details
 * We reserve 4 bytes in XctId, but in reality 3 bytes are more than enough.
 * By restricting it to within 3 bytes, we can pack more information in a few places.
 */
const uint64_t kMaxXctOrdinal       = (1ULL << 24) - 1U;

/**
 * @brief Persistent status part of Transaction ID
 * @ingroup XCT
 * @details
 * Unlike what [TU13] Sec 4.2 defines, FOEDUS's TID is 128 bit to contain more information.
 * XctId represents a half (64bit) of TID that is used to represent persistent status of the record,
 * such as record versions. The locking-mechanism part is separated to another half; CombinedLock.
 *
 * @par Bit Assignments
 * <table>
 * <tr><th>Bits</th><th>Name</th><th>Description</th></tr>
 * <tr><td>1</td><td>Psuedo-delete bit</td><td>Whether te key is logically non-existent.</td></tr>
 * <tr><td>2</td><td>Moved bit</td><td>This is used for the Master-tree foster-twin protocol.
 * when a record is moved from one page to another during split.</td></tr>
 * <tr><td>3</td><td>BeingWritten</td><td>Before we start applying modifications to a record,
 * we set true to this so that optimistic-read can easily check for half-updated value.
 * After the modification, we set false to this. Of course with appropriate fences.</td></tr>
 * <tr><td>4</td><td>NextLayer</td><td>This is used only in Masstree. This bit indicates whether
 * the record represents a pointer to next layer. False if it is a tuple itself. We put this
 * information as part of XctId because we sometimes have to transactionally know whether the
 * record is a next-layer pointer or not. There is something wrong if a read-set or write-set
 * contains an XctId whose NextLayer bit is ON, because then the record is not a logical tuple.
 * In other words, a reading transaction can efficiently protect their reads on a record that
 * might become a next-layer pointer with a simple check after the usual read protocol.</td></tr>
 * <tr><td>5..32</td><td>Epoch</td><td>The recent owning transaction was in this Epoch.
 * We don't consume full 32 bits for epoch.
 * Assuming 20ms per epoch, 28bit still represents 1 year. All epochs will be refreshed by then
 * or we can have some periodic mantainance job to make it sure.</td></tr>
 * <tr><td>33..64</td><td>Ordinal</td><td>The recent owning transaction had this ordinal
 * in the epoch. We assign 32 bits. Thus we no longer have the case where we have to
 * increment current epoch even when there are many dependencies between transactions.
 * We still have the machanism to do so, but in reality it won't be triggered.
 * </td></tr>
 * </table>
 *
 * @par Greater than/Less than as 64-bit integer
 * The last 60 bits represent the serialization order of the transaction. Sometimes not exactly
 * the chronological order, but enough to assure serializability, see discussion in Sec 4.2 of
 * [TU13]. This class thus provides before() method to check \e strict order of
 * two instantances. Be aware of the following things, though:
 *  \li Epoch might be invalid/uninitialized (zero). An invalid epoch is \e before everything else.
 *  \li Epoch might wrap-around. We use the same wrap-around handling as foedus::Epoch.
 *  \li Ordinal is not a strict ordinal unless there is a dependency between transactions
 * in different cores. In that case, commit protocol adjusts the ordinal for serializability.
 * See [TU13] or their code (gen_commit_tid() in proto2_impl.h).
 *  \li We can \e NOT provide "equals" semantics via simple integer comparison. 61th- bits are
 * status bits, thus we have to mask it. equals_serial_order() does it.
 *
 * @par No Thread-ID
 * This is one difference from SILO. FOEDUS's XctID does not store thread-ID of last commit.
 * We don't use it for any purpose.
 *
 * @par POD
 * This is a POD struct. Default destructor/copy-constructor/assignment operator work fine.
 */
struct XctId {
  XctId() : data_(0) {}

  void set(Epoch::EpochInteger epoch_int, uint32_t ordinal) {
    ASSERT_ND(epoch_int < Epoch::kEpochIntOverflow);
    ASSERT_ND(ordinal <= kMaxXctOrdinal);
    data_ = static_cast<uint64_t>(epoch_int) << 32 | ordinal;
  }

  Epoch   get_epoch() const ALWAYS_INLINE { return Epoch(get_epoch_int()); }
  void    set_epoch(Epoch epoch) ALWAYS_INLINE { set_epoch_int(epoch.value()); }
  Epoch::EpochInteger get_epoch_int() const ALWAYS_INLINE {
    return (data_ & kXctIdMaskEpoch) >> 32;
  }
  void    set_epoch_int(Epoch::EpochInteger epoch_int) ALWAYS_INLINE {
    ASSERT_ND(epoch_int < Epoch::kEpochIntOverflow);
    data_ = (data_ & ~kXctIdMaskEpoch) | (static_cast<uint64_t>(epoch_int) << 32);
  }
  bool    is_valid() const ALWAYS_INLINE { return get_epoch_int() != Epoch::kEpochInvalid; }


  uint32_t  get_ordinal() const ALWAYS_INLINE {
    ASSERT_ND(static_cast<uint32_t>(data_) <= kMaxXctOrdinal);
    return static_cast<uint32_t>(data_);
  }
  void      set_ordinal(uint32_t ordinal) ALWAYS_INLINE {
    ASSERT_ND(ordinal <= kMaxXctOrdinal);
    data_ = (data_ & (~kXctIdMaskOrdinal)) | ordinal;
  }
  void      increment_ordinal() ALWAYS_INLINE {
    uint32_t ordinal = get_ordinal();
    set_ordinal(ordinal + 1U);
  }
  /**
   * Returns -1, 0, 1 when this is less than, same, larger than other in terms of epoch/ordinal
   * @pre this->is_valid(), other.is_valid()
   * @pre this->get_ordinal() != 0, other.get_ordinal() != 0
   */
  int       compare_epoch_and_orginal(const XctId& other) const ALWAYS_INLINE {
    // compare epoch
    if (get_epoch_int() != other.get_epoch_int()) {
      Epoch this_epoch = get_epoch();
      Epoch other_epoch = other.get_epoch();
      ASSERT_ND(this_epoch.is_valid());
      ASSERT_ND(other_epoch.is_valid());
      if (this_epoch < other_epoch) {
        return -1;
      } else {
        ASSERT_ND(this_epoch > other_epoch);
        return 1;
      }
    }

    // if the epoch is the same, compare in_epoch_ordinal_.
    ASSERT_ND(get_epoch() == other.get_epoch());
    if (get_ordinal() < other.get_ordinal()) {
      return -1;
    } else if (get_ordinal() > other.get_ordinal()) {
      return 1;
    } else {
      return 0;
    }
  }

  void    set_being_written() ALWAYS_INLINE { data_ |= kXctIdBeingWrittenBit; }
  void    set_write_complete() ALWAYS_INLINE { data_ &= (~kXctIdBeingWrittenBit); }
  void    set_deleted() ALWAYS_INLINE { data_ |= kXctIdDeletedBit; }
  void    set_notdeleted() ALWAYS_INLINE { data_ &= (~kXctIdDeletedBit); }
  void    set_moved() ALWAYS_INLINE { data_ |= kXctIdMovedBit; }
  void    set_next_layer() ALWAYS_INLINE {
    // Delete-bit has no meaning for a next-layer record. To avoid confusion, turn it off.
    data_ = (data_ & (~kXctIdDeletedBit)) | kXctIdNextLayerBit;
  }
  // note, we should not need this method because becoming a next-layer-pointer is permanent.
  // we never revert it, which simplifies a concurrency control.
  // void    set_not_next_layer() ALWAYS_INLINE { data_ &= (~kXctIdNextLayerBit); }

  bool    is_being_written() const ALWAYS_INLINE { return (data_ & kXctIdBeingWrittenBit) != 0; }
  bool    is_deleted() const ALWAYS_INLINE { return (data_ & kXctIdDeletedBit) != 0; }
  bool    is_moved() const ALWAYS_INLINE { return (data_ & kXctIdMovedBit) != 0; }
  bool    is_next_layer() const ALWAYS_INLINE { return (data_ & kXctIdNextLayerBit) != 0; }
  /** is_moved() || is_next_layer() */
  bool    needs_track_moved() const ALWAYS_INLINE {
    return (data_ & (kXctIdMovedBit | kXctIdNextLayerBit)) != 0;
  }


  bool operator==(const XctId &other) const ALWAYS_INLINE { return data_ == other.data_; }
  bool operator!=(const XctId &other) const ALWAYS_INLINE { return data_ != other.data_; }

  /**
   * @brief Kind of std::max(this, other).
   * @details
   * This relies on the semantics of before(). Thus, this can't differentiate two XctId that
   * differ only in status bits. This method is only used for XctId generation at commit time,
   * so that's fine.
   */
  void store_max(const XctId& other) ALWAYS_INLINE {
    if (!other.is_valid()) {
      return;
    }

    if (before(other)) {
      operator=(other);
    }
  }

  /**
   * Returns if this XctId is \e before other in serialization order, meaning this is either an
   * invalid (unused) epoch or strictly less than the other.
   * @pre other.is_valid()
   */
  bool before(const XctId &other) const ALWAYS_INLINE {
    ASSERT_ND(other.is_valid());
    // compare epoch, then ordinal
    if (get_epoch_int() != other.get_epoch_int()) {
      return get_epoch().before(other.get_epoch());
    }
    return get_ordinal() < other.get_ordinal();
  }

  void clear_status_bits() { data_ &= kXctIdMaskSerializer; }

  friend std::ostream& operator<<(std::ostream& o, const XctId& v);

  uint64_t            data_;
};

/**
 * @brief Transaction ID, a 128-bit data to manage record versions and provide locking mechanism.
 * @ingroup XCT
 * @details
 * This object contains a quite more information compared to SILO [TU13]'s TID.
 * We spend more bits on ordinals and epochs for larger environments, and also employ MCS-locking
 * to be more scalable. Thus, now it's 128-bits.
 * It's not a negligible size, but still compact. Also, 16-bytes sometimes reduce false cacheline
 * sharing (well, then you might ask making it 64 bytes... but that's too much).
 *
 * @par CombinedLock and XctId
 * CombinedLock provides the locking mechanism, namely MCS locking.
 * XctId provides the record version information protected by the lock.
 *
 * @par POD
 * This is a POD struct. Default destructor/copy-constructor/assignment operator work fine.
 */
struct LockableXctId {
  /** the first 64bit: Locking part of TID */
  McsLock       lock_;
  /** the second 64bit: Persistent status part of TID. */
  XctId         xct_id_;

  McsLock* get_key_lock() ALWAYS_INLINE { return &lock_; }
  bool is_keylocked() const ALWAYS_INLINE { return lock_.is_locked(); }
  bool is_deleted() const ALWAYS_INLINE { return xct_id_.is_deleted(); }
  bool is_moved() const ALWAYS_INLINE { return xct_id_.is_moved(); }
  bool is_next_layer() const ALWAYS_INLINE { return xct_id_.is_next_layer(); }
  bool needs_track_moved() const ALWAYS_INLINE { return xct_id_.needs_track_moved(); }
  bool is_being_written() const ALWAYS_INLINE { return xct_id_.is_being_written(); }

  /** used only while page initialization */
  void    reset() ALWAYS_INLINE {
    lock_.reset();
    xct_id_.data_ = 0;
  }
  friend std::ostream& operator<<(std::ostream& o, const LockableXctId& v);
};

/**
 * @brief The MCS reader-writer lock variant of LockableXctId.
 */
struct RwLockableXctId {
  /** the first 64bit: Locking part of TID */
  McsRwLock       lock_;

  /** the second 64bit: Persistent status part of TID. */
  XctId         xct_id_;

  McsRwLock* get_key_lock() ALWAYS_INLINE { return &lock_; }
  bool is_keylocked() const ALWAYS_INLINE { return lock_.is_locked(); }
  bool is_deleted() const ALWAYS_INLINE { return xct_id_.is_deleted(); }
  bool is_moved() const ALWAYS_INLINE { return xct_id_.is_moved(); }
  bool is_next_layer() const ALWAYS_INLINE { return xct_id_.is_next_layer(); }
  bool needs_track_moved() const ALWAYS_INLINE { return xct_id_.needs_track_moved(); }
  bool is_being_written() const ALWAYS_INLINE { return xct_id_.is_being_written(); }

  /** used only while page initialization */
  void    reset() ALWAYS_INLINE {
    lock_.reset();
    xct_id_.data_ = 0;
  }
  friend std::ostream& operator<<(std::ostream& o, const RwLockableXctId& v);
};

/**
 * @brief Auto-release object for MCS locking.
 * @ingroup XCT
 */
struct McsLockScope {
  McsLockScope();
  McsLockScope(
    thread::Thread* context,
    LockableXctId* lock,
    bool acquire_now = true,
    bool non_racy_acquire = false);
  McsLockScope(
    thread::Thread* context,
    McsLock* lock,
    bool acquire_now = true,
    bool non_racy_acquire = false);
  ~McsLockScope();

  /// scope object is movable, but not copiable.
  McsLockScope(const McsLockScope& other) CXX11_FUNC_DELETE;
#ifndef DISABLE_CXX11_IN_PUBLIC_HEADERS
  McsLockScope(McsLockScope&& other);
  McsLockScope& operator=(McsLockScope&& other);
#endif  // DISABLE_CXX11_IN_PUBLIC_HEADERS

  void initialize(thread::Thread* context, McsLock* lock, bool acquire_now, bool non_racy_acquire);

  bool is_valid() const { return lock_; }
  bool is_locked() const { return block_ != 0; }

  /** Acquires the lock. Does nothing if already acquired or !is_valid(). */
  void acquire(bool non_racy_acquire);
  /** Release the lock if acquired. Does nothing if not or !is_valid(). */
  void release();

  /** Just for PageVersionLockScope(McsLockScope*) */
  void move_to(storage::PageVersionLockScope* new_owner);

 private:
  thread::Thread* context_;
  McsLock*        lock_;
  /** Non-0 when locked. 0 when already released or not yet acquired. */
  McsBlockIndex   block_;
};

struct McsRwLockScope {
  explicit McsRwLockScope(bool as_reader);
  McsRwLockScope(
    thread::Thread* context,
    RwLockableXctId* lock,
    bool as_reader,
    bool acquire_now = true);
  McsRwLockScope(
    thread::Thread* context,
    McsRwLock* lock,
    bool as_reader,
    bool acquire_now = true);
  ~McsRwLockScope();

  /// scope object is movable, but not copiable.
  McsRwLockScope(const McsRwLockScope& other) CXX11_FUNC_DELETE;
#ifndef DISABLE_CXX11_IN_PUBLIC_HEADERS
  McsRwLockScope(McsRwLockScope&& other);
  McsRwLockScope& operator=(McsRwLockScope&& other);
#endif  // DISABLE_CXX11_IN_PUBLIC_HEADERS

  void initialize(
    thread::Thread* context,
    McsRwLock* lock,
    bool as_reader,
    bool acquire_now);

  bool is_valid() const { return lock_; }
  bool is_locked() const { return block_ != 0; }

  /** Acquires the lock. Does nothing if already acquired or !is_valid(). */
  void acquire();
  /** Release the lock if acquired. Does nothing if not or !is_valid(). */
  void release();

  /** Just for PageVersionLockScope(McsRwLockScope*) */
  void move_to(storage::PageVersionLockScope* new_owner);

 private:
  thread::Thread* context_;
  McsRwLock*      lock_;
  /** Non-0 when locked. 0 when already released or not yet acquired. */
  McsBlockIndex   block_;
  bool            as_reader_;
};

class McsOwnerlessLockScope {
 public:
  McsOwnerlessLockScope();
  McsOwnerlessLockScope(
    McsLock* lock,
    bool acquire_now = true,
    bool non_racy_acquire = false);
  ~McsOwnerlessLockScope();

  bool is_valid() const { return lock_; }
  bool is_locked_by_me() const { return locked_by_me_; }

  /** Acquires the lock. Does nothing if already acquired or !is_valid(). */
  void acquire(bool non_racy_acquire);
  /** Release the lock if acquired. Does nothing if not or !is_valid(). */
  void release();

 private:
  McsLock*        lock_;
  bool            locked_by_me_;
};

/** Result of track_moved_record(). When failed to track, both null. */
struct TrackMovedRecordResult {
  TrackMovedRecordResult()
    : new_owner_address_(CXX11_NULLPTR), new_payload_address_(CXX11_NULLPTR) {}
  TrackMovedRecordResult(RwLockableXctId* new_owner_address, char* new_payload_address)
    : new_owner_address_(new_owner_address), new_payload_address_(new_payload_address) {}

  RwLockableXctId* new_owner_address_;
  char* new_payload_address_;
};


// sizeof(XctId) must be 64 bits.
STATIC_SIZE_CHECK(sizeof(XctId), sizeof(uint64_t))
STATIC_SIZE_CHECK(sizeof(McsLock), 8)
STATIC_SIZE_CHECK(sizeof(LockableXctId), 16)

}  // namespace xct
}  // namespace foedus
#endif  // FOEDUS_XCT_XCT_ID_HPP_<|MERGE_RESOLUTION|>--- conflicted
+++ resolved
@@ -289,21 +289,12 @@
     // Check block index only - thread ID could be 0
     return assorted::atomic_load_acquire<McsBlockIndex>(&successor_block_index_) != 0;
   }
-<<<<<<< HEAD
   inline bool has_reader_successor() ALWAYS_INLINE {
-    auto s = assorted::atomic_load_acquire<uint8_t>(&self_.components_.successor_class_);
-    return s == kSuccessorClassReader;
-  }
-  inline bool has_writer_successor() ALWAYS_INLINE {
-    auto s = assorted::atomic_load_acquire<uint8_t>(&self_.components_.successor_class_);
-=======
-  inline bool has_reader_successor() {
     uint8_t s = assorted::atomic_load_acquire<uint8_t>(&self_.components_.successor_class_);
     return s == kSuccessorClassReader;
   }
-  inline bool has_writer_successor() {
+  inline bool has_writer_successor() ALWAYS_INLINE {
     uint8_t s = assorted::atomic_load_acquire<uint8_t>(&self_.components_.successor_class_);
->>>>>>> 2b4bcf5d
     return s == kSuccessorClassWriter;
   }
   inline bool has_aborting_successor() ALWAYS_INLINE {
